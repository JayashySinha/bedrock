--- conflicted
+++ resolved
@@ -1,8 +1,5 @@
 import jingo
 import jinja2
-<<<<<<< HEAD
-from dotlang import translate
-=======
 
 from django.conf import settings
 
@@ -48,7 +45,6 @@
     hacky, but lets us use the trans blocks and other nice integration
     features of gettext. """
     return _(ctx, text)
->>>>>>> 340a1462
 
 
 @jingo.register.function
