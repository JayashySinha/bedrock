# Django settings file for bedrock.

import os

from django.utils.functional import lazy

from funfactory.settings_base import *

# Make file paths relative to settings.
ROOT = os.path.dirname(os.path.dirname(os.path.abspath(__file__)))
path = lambda *a: os.path.join(ROOT, *a)

# Language code for this installation. All choices can be found here:
# http://www.i18nguy.com/unicode/language-identifiers.html
LANGUAGE_CODE = 'en-US'

SESSION_COOKIE_SECURE = True

# Accepted locales
PROD_LANGUAGES = ('ab-CD', 'ach', 'af', 'ak', 'ar', 'as', 'ast', 'be', 'bg',
                  'bin', 'bn-BD', 'bn-IN', 'br', 'bs', 'ca', 'cs', 'csb', 'cy',
                  'da', 'de', 'el', 'en-GB', 'en-US', 'en-ZA', 'eo', 'es-AR',
                  'es-CL', 'es-ES', 'es-MX', 'et', 'eu', 'fa', 'ff', 'fi', 'fr',
                  'fy-NL', 'ga-IE', 'gd', 'gl', 'gu-IN', 'he', 'hi-IN', 'hr',
                  'hu', 'hy-AM', 'id', 'is', 'it', 'ja', 'ja-JP-mac', 'js',
                  'ka', 'kk', 'km', 'kn', 'ko', 'ku', 'lg', 'lij', 'lt', 'lv',
                  'mai', 'mk', 'ml', 'mn', 'mr', 'ms', 'my', 'nb-NO', 'nl',
                  'nn-NO', 'nso', 'oc', 'or', 'pa-IN', 'pl', 'pt-BR', 'pt-PT',
                  'rm', 'ro', 'ru', 'si', 'sk', 'sl', 'son', 'sq', 'sr',
                  'sv-SE', 'sw', 'ta', 'ta-LK', 'te', 'th', 'tr', 'uk',
                  'vi', 'wo', 'zh-CN', 'zh-TW', 'zu')
DEV_LANGUAGES = list(DEV_LANGUAGES) + ['en-US']

DOTLANG_CACHE = 60
DOTLANG_FILES = ['main', 'base', 'newsletter']

# Make this unique, and don't share it with anybody.
SECRET_KEY = '1iz#v0m55@h26^m6hxk3a7at*h$qj_2a$juu1#nv50548j(x1v'

TEMPLATE_DIRS = (
    path('templates'),
    path('locale')
)

def JINJA_CONFIG():
    import jinja2
    from django.conf import settings
    config = {'extensions': ['tower.template.i18n', 'jinja2.ext.do',
                             'jinja2.ext.with_', 'jinja2.ext.loopcontrols',
                             'l10n_utils.template.l10n_blocks',
                             'l10n_utils.template.lang_blocks'],
              'finalize': lambda x: x if x is not None else ''}
    return config

# Bundles is a dictionary of two dictionaries, css and js, which list css files
# and js files that can be bundled together by the minify app.
MINIFY_BUNDLES = {
    'css': {
        'about': (
            'css/about.less',
        ),
        'b2g': (
            'css/b2g.less',
        ),
        'collusion': (
            'css/collusion.less',
        ),
        'common': (
            'css/sandstone/sandstone.less',
        ),
        'contribute': (
            'css/contribute.less',
        ),
        'channel': (
            'css/covehead/template.css',
            'css/covehead/content.css',
            'css/covehead/channel.css',
        ),
        'firefox': (
            'css/firefox/template.less',
        ),
        'firefox_central': (
            'css/sandstone/video.less',
            'css/firefox/central.less',
        ),
        'firefox_customize': (
            'css/sandstone/video.less',
            'css/firefox/customize.less',
        ),
        'firefox_features': (
            'css/sandstone/video.less',
            'css/firefox/features.less',
        ),
        'firefox_fx': (
            'css/firefox/fx.less',
        ),
        'firefox_geolocation': (
            'css/mozilla-expanders.less',
            'css/firefox/geolocation.less',
            'css/jquery/nyroModal.css'
        ),
        'firefox_happy': (
            'css/firefox/happy.less',
        ),
        'firefox_new': (
            'css/firefox/new.less',
        ),
        'firefox_organizations': (
            'css/firefox/organizations.less',
        ),
        'firefox_security': (
            'css/firefox/security.less',
        ),
        'firefox_speed': (
            'css/firefox/speed.less',
        ),
        'firefox_technology': (
            'css/firefox/technology.less',
            'css/firefox/technology-demos.css',
        ),
        'firefox_updates': (
            'css/mozilla-expanders.less',
            'css/firefox/update.less',
        ),
        'home': (
            'css/home.less',
        ),
        'marketplace': (
            'css/marketplace.less',
        ),
        'mission': (
            'css/sandstone/video.less',
            'css/mission.less',
        ),
        'mozilla_expanders': (
            'css/mozilla-expanders.less',
        ),
        'persona': (
            'css/persona.less',
        ),
        'privacy': (
            'css/privacy.less',
        ),
        'projects': (
            'css/projects.less',
        ),
        'sandstone_guide': (
            'css/sandstone-guide.less',
        ),
        'video': (
            'css/sandstone/video.less',
        ),
        'landing_devices': (
            'css/landing/devices.less',
            'css/firefox/template.less'
        ),
        'page_not_found': (
            'css/page-not-found.less',
        ),
    },
    'js': {
        'site': (
            'js/site.js', # this is automatically included on every page
        ),
        'collusion': (
            'js/collusion/d3.layout.js',
            'js/collusion/d3.geom.js',
            'js/collusion/collusion-addon.js',
            'js/collusion/demo.js',
            'js/collusion/graphrunner.js',
        ),
        'common': (
            'js/libs/jquery-1.7.1.min.js',
            'js/global.js',
            'js/footer-email-form.js',
        ),
        'contribute': (
            'js/contribute-page.js',
            'js/mozilla-input-placeholder.js',
            'js/mozilla-pager.js',
            'js/mozilla-video-tools.js',
        ),
        'expanders': (
            'js/mozilla-expanders.js',
        ),
        'firefox': (
            'js/libs/jquery-1.7.1.min.js',
            'js/global.js',
            'js/nav-main.js',
            'js/footer-email-form.js',
        ),
        'firefox_central': (
            'js/mozilla-video-tools.js',
            'js/firefox/central.js',
            'js/mozilla-pager.js',
        ),
        'firefox_customize': (
            'js/mozilla-video-tools.js',
            'js/firefox/customize.js',
        ),
        'firefox_features': (
            'js/mozilla-video-tools.js',
            'js/firefox/features.js',
        ),
        'firefox_happy': (
            'js/libs/jquery-1.4.4.min.js',
            'js/libs/jquery-css-transform.js',
            'js/libs/jquery-animate-css-rotate-scale.js',
        ),
        'firefox_speed': (
            'js/libs/jquery-1.4.4.min.js',
            'js/libs/jquery-css-transform.js',
            'js/libs/jquery-animate-css-rotate-scale.js',
        ),
        'geolocation': (
            'js/libs/jquery-1.4.4.min.js',
            'js/libs/jquery.nyroModal.pack.js',
            'js/mozilla-expanders.js',
            'js/geolocation-demo.js',
            'js/footer-email-form.js',
        ),
        'pager': (
            'js/mozilla-pager.js',
        ),
        'video': (
            'js/mozilla-video-tools.js',
        ),
        'landing_devices': (
            'js/libs/jquery-1.4.4.min.js',
            'js/libs/jquery-css-transform.js',
            'js/libs/jquery-animate-css-rotate-scale.js',
            'js/global.js',
            'js/nav-main.js',
            'js/libs/jquery.cycle.all.js',
            'js/libs/jquery.ba-hashchange.min.js',
            'js/landing/devices.js'
        ),
    }
}

# Dynamically process LESS server-side? (usually true to local
# development)
LESS_PREPROCESS = False
LESS_BIN = 'lessc'

# Override this because we've moved settings into a directory
PROD_DETAILS_DIR = os.path.join(os.path.dirname(os.path.dirname(__file__)),
                                'lib/product_details_json')

MIDDLEWARE_CLASSES = (
    'funfactory.middleware.LocaleURLMiddleware',
    'multidb.middleware.PinningRouterMiddleware',
    'django.middleware.common.CommonMiddleware',
    'mozorg.middleware.NoVarySessionMiddleware',
    'django.contrib.auth.middleware.AuthenticationMiddleware',
    'session_csrf.CsrfMiddleware',  # Must be after auth middleware.
    'django.contrib.messages.middleware.MessageMiddleware',
    'commonware.middleware.FrameOptionsHeader',
    #'mobility.middleware.DetectMobileMiddleware',
    #'mobility.middleware.XMobileMiddleware',
    'mozorg.middleware.CacheMiddleware'
)

INSTALLED_APPS = (
    # Local apps
    'funfactory',  # Content common to most playdoh-based apps.
    'jingo_minify',
    'tower',  # for ./manage.py extract (L10n)

    # Django contrib apps
    'django.contrib.auth',
    'django_sha2',  # Load after auth to monkey-patch it.
    'django.contrib.contenttypes',
    'django.contrib.sessions',
    # 'django.contrib.sites',
    # 'django.contrib.messages',
    # Uncomment the next line to enable the admin:
    # 'django.contrib.admin',
    # Uncomment the next line to enable admin documentation:
    # 'django.contrib.admindocs',

    # Third-party apps, patches, fixes
    'commonware.response.cookies',
    'djcelery',
    'django_nose',
    'session_csrf',

    # L10n
    'product_details',

    # Local apps
    'l10n_example',  # DELETEME
    'b2g',
    'collusion',
    'firefox',
    'marketplace',
    'mozorg',
    'persona',
    'landing',
    'research',
    'privacy',

    # libs
    'l10n_utils',
<<<<<<< HEAD
    'captcha')
=======
    'captcha'
)

>>>>>>> 8c5102c5

## Auth
PWD_ALGORITHM = 'bcrypt'
HMAC_KEYS = {
    #'2011-01-01': 'cheesecake',
}

GMAP_API_KEY = ''

BASKET_URL = 'http://basket.mozilla.com'

# This prefixes /b/ on all URLs generated by `reverse` so that links
# work on the dev site while we have a mix of Python/PHP
FORCE_SLASH_B = False

# Locals with transitional download pages
LOCALES_WITH_TRANSITION = ['en-US', 'af', 'ar', 'ast', 'be', 'bg',
                           'bn-BD', 'bn-IN', 'ca', 'cs', 'cy', 'da',
                           'de', 'el', 'eo', 'es-AR', 'es-CL', 'es-ES',
                           'es-MX', 'et', 'eu', 'fa', 'fi', 'fr',
                           'fy-NL', 'ga-IE', 'gd', 'gl', 'gu-IN',
                           'he', 'hi-IN', 'hr', 'hu', 'hy-AM', 'id',
                           'is', 'it', 'ja', 'kk', 'kn', 'ko', 'ku',
                           'lt', 'lv', 'mk', 'ml', 'mr', 'nb-NO',
                           'nl', 'or', 'pa-IN', 'pl', 'pt-BR', 'pt-PT',
                           'rm', 'ro', 'ru', 'si', 'sk', 'sl', 'sq',
                           'sr', 'sv-SE', 'ta', 'ta-LK', 'te', 'th',
                           'tr', 'uk', 'vi', 'zh-CN', 'zh-TW'];

# reCAPTCHA keys
RECAPTCHA_PUBLIC_KEY = ''
RECAPTCHA_PRIVATE_KEY = ''<|MERGE_RESOLUTION|>--- conflicted
+++ resolved
@@ -302,13 +302,8 @@
 
     # libs
     'l10n_utils',
-<<<<<<< HEAD
-    'captcha')
-=======
     'captcha'
 )
-
->>>>>>> 8c5102c5
 
 ## Auth
 PWD_ALGORITHM = 'bcrypt'
