--- conflicted
+++ resolved
@@ -263,12 +263,9 @@
         'firefox_platforms': (
             'js/mozilla-expanders.js',
         ),
-<<<<<<< HEAD
-=======
         'firefox_faq': (
             'js/mozilla-expanders.js',
         ),
->>>>>>> 8adbe669
         'firefox_speed': (
             'js/libs/jquery-1.4.4.min.js',
             'js/libs/jquery-css-transform.js',
