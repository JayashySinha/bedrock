--- conflicted
+++ resolved
@@ -4,16 +4,8 @@
 
 urlpatterns = patterns('',
     page('research', 'research/research.html'),
-<<<<<<< HEAD
-    page('research/people', 'research/people.html'),
-    page('research/emscripten', 'research/emscripten.html'),
-    page('research/rust', 'research/rust.html'),
-    page('research/servo', 'research/servo.html'),
-    page('research/shumway', 'research/shumway.html'),
-=======
     page('research/researchers', 'research/researchers.html'),
     page('research/projects', 'research/projects.html'),
     page('research/collaborations', 'research/collaborations.html'),
     page('research/publications', 'research/publications.html'),
->>>>>>> f5e05fa8
 )