from django.conf.urls.defaults import *
<<<<<<< HEAD
from views import marketplace, partners
from bedrock_util import secure_required

urlpatterns = patterns('',
    (r'^$', secure_required(marketplace)),
    (r'^partners/$', partners),
=======
from views import marketplace

urlpatterns = patterns('',
    (r'^$', marketplace),
>>>>>>> 8c5102c5
)<|MERGE_RESOLUTION|>--- conflicted
+++ resolved
@@ -1,15 +1,7 @@
 from django.conf.urls.defaults import *
-<<<<<<< HEAD
 from views import marketplace, partners
-from bedrock_util import secure_required
-
-urlpatterns = patterns('',
-    (r'^$', secure_required(marketplace)),
-    (r'^partners/$', partners),
-=======
-from views import marketplace
 
 urlpatterns = patterns('',
     (r'^$', marketplace),
->>>>>>> 8c5102c5
+    (r'^partners/$', partners),
 )