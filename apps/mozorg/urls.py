from django.conf.urls.defaults import *
<<<<<<< HEAD
from views import contribute, channel, button, new, styleguide, geolocation
=======
from views import contribute, channel, button, new, persona, styleguide, geolocation
>>>>>>> 0e3b045e

urlpatterns = patterns('',
    (r'^button/', button),
    (r'^channel/', channel),
    (r'^contribute/', contribute),
    (r'^new/', new),
<<<<<<< HEAD
=======
    (r'^persona/', persona),
>>>>>>> 0e3b045e
    (r'^styleguide/', styleguide),

    (r'^firefox/geolocation/', geolocation)
)<|MERGE_RESOLUTION|>--- conflicted
+++ resolved
@@ -1,19 +1,12 @@
 from django.conf.urls.defaults import *
-<<<<<<< HEAD
-from views import contribute, channel, button, new, styleguide, geolocation
-=======
 from views import contribute, channel, button, new, persona, styleguide, geolocation
->>>>>>> 0e3b045e
 
 urlpatterns = patterns('',
     (r'^button/', button),
     (r'^channel/', channel),
     (r'^contribute/', contribute),
     (r'^new/', new),
-<<<<<<< HEAD
-=======
     (r'^persona/', persona),
->>>>>>> 0e3b045e
     (r'^styleguide/', styleguide),
 
     (r'^firefox/geolocation/', geolocation)
