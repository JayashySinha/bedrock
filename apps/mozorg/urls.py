--- conflicted
+++ resolved
@@ -14,9 +14,5 @@
     page('mission', 'mozorg/mission.html'),
 
     url('^contribute/$', views.contribute, name='mozorg.contribute'),
-<<<<<<< HEAD
-    page('contribute/page', 'mozorg/contribute-page.html'),
-=======
     url('^contribute/page/$', views.contribute_page, name='mozorg.contribute_page'),
->>>>>>> 5df2119e
 )