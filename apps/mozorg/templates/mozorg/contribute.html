{% extends "mozorg/base-resp.html" %}

{% block page_title %}{{_('Get Involved: Volunteer Opportunities at Mozilla')}}{% endblock %}
{% block body_id %}contribute{% endblock %}

{% block extrahead %}
  {{ css('video') }}
  {{ css('contribute') }}
{% endblock %}

{% block js %}
  {{ js('contribute') }}
{% endblock %}

{% block content %}

<h1 id="main-feature" class="large">{{_('Get Involved')}}</h1>

<section id="welcome" class="container">
  <div id="welcome-video" class="mozilla-video-control mozilla-video-shadow">
    <video
      width="640"
      height="360"
      poster="/media/img/contribute/poster-brand.jpg"
      controls="controls">
      <source src="//videos-cdn.mozilla.net/brand/Mozilla_Firefox_Manifesto_v0.2_640.webm" type="video/webm" />
      <source src="//videos-cdn.mozilla.net/brand/Mozilla_Firefox_Manifesto_v0.2_640.theora.ogv" type="video/ogg; codecs=&quot;theora, vorbis&quot;" />
      <source src="//videos-cdn.mozilla.net/brand/Mozilla_Firefox_Manifesto_v0.2_640.mp4" type="video/mp4" />
      <object type="application/x-shockwave-flash"
        style="width: 640px; height: 388px;"
        data="/media/flash/playerWithControls.swf?flv=brand/Mozilla_Firefox_Manifesto_v0.2_640.mp4&amp;autoplay=false&amp;msg=Play%20Video">
        <param name="movie" value="/media/flash/playerWithControls.swf?flv=brand/Mozilla_Firefox_Manifesto_v0.2_640.mp4&amp;autoplay=false&amp;msg=Play%20Video" />
        <param name="wmode" value="transparent" />

        <div class="video-player-no-flash">
        {{_('This video requires a browser with support for open video or the <a href="http://www.adobe.com/go/getflashplayer">Adobe Flash Player</a>.')}}
        </div>
      </object>
    </video>
  </div>
  <p>
    {{_('You don’t have to be a C++ guru (or even know what that means!) to get involved.<br><b>You just have to love the Web.</b>')}}
  </p>
</section>

{% include "mozorg/contribute-form.html" %}

  <section id="opportunities">

    <h1 class="container">{{_('Find an opportunity')}}</h1>

    <div class="pager pager-with-tabs">

      <nav class="container">
        <h5>{{_('Sort By:')}}</h5>
        <ul class="pager-tabs">
          <li><a href="#interest" class="button-white">{{_('Interest')}}</a></li>
          <li><a href="#location" class="button-white">{{_('Location')}}</a></li>
          {% if LANG.startswith('en') %}<li><a href="#newsletter" class="button-white">{{_('Newsletter')}}</a></li>{% endif %}
        </ul>
      </nav>

      <div class="pager-content container">

        <div class="interest-content default-page" id="interest">
          <script>// <![CDATA[
          document.getElementById('interest').id = 'page-interest';
          // ]]></script>
          <section>

            <ul class="contribute-options">
              <li class="row">
                <img src="/media/img/contribute/sumo.png" alt="" />
                <h3 id="support">{{_('Helping Users')}}</h3>
                <div class="content">
                  <p>{{_('Interested in helping others get the most out of using Firefox and other Mozilla projects? Our support process relies on enthusiastic contributors like you.')}}

                  {{_('Find out more about <a href="https://support.mozilla.org/kb/superheroes-wanted">supporting Firefox</a> and <a href="http://support.mozillamessaging.com/en-US/kb/superheroes-wanted">Thunderbird</a> users.')}}

                  {{_('You can also join our <a href="https://support.mozilla.org/army-of-awesome">Army of Awesome</a> by helping users on Twitter.')}}</p>
                </div>
              </li>
              <li class="row">
                <img src="/media/img/contribute/qmo.png" alt="" />
                <h3 id="qa">{{_('Quality Assurance')}}</h3>
                <div class="content">
                  <p>
                    {{_('Quality assurance testing is one of the easiest ways to get started with Mozilla and is a great way to get familiar with our code and tools.')}}
                    {{_('Help us <a href="http://quality.mozilla.org/teams/desktop-firefox/">hunt down bugs</a> in Firefox, <a href="http://quality.mozilla.org/teams/web-qa/">test Mozilla web sites</a> or learn more about <a href="http://quality.mozilla.org/">other testing opportunities</a>.')}}</p>
                </div>
              </li>
              <li class="row">
                <img src="/media/img/contribute/dinohead.png" alt="" />
                <h3 id="coding">{{_('Coding')}}</h3>
                <div class="content">
                  <p>{{_('<a href="https://developer.mozilla.org/en/Introduction">Developers can help</a> Mozilla by adding new features, making our technology smaller and faster and making development easier for others.')}}
                  {{_('You can find many developers on <a href="http://irc.mozilla.org">IRC</a> so stop by and ask questions to learn more.  Our web sites are <a href="http://blog.mozilla.com/webdev/get-involved/">open for web ninjas</a> to hack on too.')}}</p>
                </div>
              </li>
              <li class="row">
                <img src="/media/img/contribute/firefox.png" alt="" />
                <h3 id="marketing">{{_('Spread the Word')}}</h3>
                <div class="content">
                  <p>{{_('Help us spread the word about how Firefox and other Mozilla projects are building a better Internet. Share Firefox with the world by <a href="https://affiliates.mozilla.org">becoming an Affiliate</a> and then check out our <a href="https://wiki.mozilla.org/MarketingGuide">Marketing Guide</a> for more ways to get involved.')}}</p>
                </div>
              </li>
            </ul>
            <p>{{_('Find out about <a href="/contribute/areas.html">more areas of interest…</a>')}}</p>
          </section>
        </div>

        <div class="location-content" id="location">
          <script>// <![CDATA[
          document.getElementById('location').id = 'page-location';
          // ]]></script>
          <section>
            <ul>
              <li class="row">
                <a href="/contribute/local/northamerica.html">
                  <img src="/media/img/contribute/local/map-th-northamerica.png" alt="">
                  <h3>{{_('US and Canada')}}</h3>
                </a>
              </li>
              <li class="row">
                <a href="/contribute/local/europe.html">
                  <img src="/media/img/contribute/local/map-th-europe.png" alt="">
                  <h3>{{_('Europe')}}</h3>
                </a>
              </li>
              <li class="row">
                <a href="/contribute/local/latinamerica.html">
                  <img src="/media/img/contribute/local/map-th-latinamerica.png" alt="">
                  <h3>{{_('Latin America')}}</h3>
                </a>
              </li>
              <li class="row">
                <a href="/contribute/local/africamideast.html">
                  <img src="/media/img/contribute/local/map-th-africamideast.png" alt="">
                  <h3>{{_('Africa and the Middle East')}}</h3>
                </a>
              </li>
              <li class="row">
                <a href="/contribute/local/asia.html">
                  <img src="/media/img/contribute/local/map-th-asia.png" alt="">
                  <h3>{{_('Asia and the South Pacific')}}</h3>
                </a>
              </li>
              <li class="row">
                <a href="/contribute/local/southpole.html">
                  <img src="/media/img/contribute/local/map-th-southpole.png" alt="">
                  <h3>{{_('Antarctica')}}</h3>
                </a>
              </li>
            </ul>
          </section>
        </div>


<<<<<<< HEAD
        <div class="newsletter-content" id="newsletter">
          <script>// <![CDATA[
          document.getElementById('newsletter').id = 'page-newsletter';
          // ]]></script>
          <section>
            {% if not newsletter_success %}
              <form action="#newsletter" method="post" id="newsletter-form">
                <input type="hidden" name="newsletter-form" value="Y" />
                <p>{{_('Sign up for a weekly newsletter that is full of community news and contribution opportunities.')}}</p>
                {% if newsletter_form.errors %}
                  {{ newsletter_form.non_field_errors()|safe }}

                  <ul class="errorlist">
                    {% if newsletter_form.email.errors %}
                    <li>{{_('Please enter a valid email address.')}}</li>
                    {% endif %}

                    {% if newsletter_form.privacy.errors %}
                    <li>{{_('You must agree to the privacy policy.')}}</li>
                    {% endif %}
                  </ul>
                {% endif %}

                <div class="field field-email">{{ field_with_attrs(newsletter_form.email, placeholder=_('YOUR EMAIL HERE'))|safe }}</div>
                <div class="field field-country">{{ newsletter_form.country|safe }}</div>
                <div class="field field-format">{{ newsletter_form.fmt|safe }}</div>
                <div class="field field-privacy">{{ newsletter_form.privacy|safe }}</div>
                <div class="field field-submit"><input name="test-submit" type="submit" value="{{_('Subscribe')}}" class="button" /></div>
                <small>{{_('We will only send you Mozilla-related information.')}}</small>
              </form>
            {% else %}
            <h4>{{_('Thank you!')}}</h4>
            {% endif %}
          </section>
        </div>
=======
        {% if LANG.startswith('en') %}
          <div class="newsletter-content" id="newsletter">
            <script>// <![CDATA[
            document.getElementById('newsletter').id = 'page-newsletter';
            // ]]></script>
            <section>
              {% if not newsletter_success %}
                <form action="#newsletter" method="post" id="newsletter-form">
                  <input type="hidden" name="newsletter-form" value="Y" />
                  <p>{{_('Sign up for a weekly newsletter that is full of community news and contribution opportunities.')}}</p>
                  {% if newsletter_form.errors %}
                    {{ newsletter_form.non_field_errors()|safe }}

                    <ul class="errorlist">
                      {% if newsletter_form.email.errors %}
                      <li>{{_('Please enter a valid email address.')}}</li>
                      {% endif %}

                      {% if newsletter_form.privacy.errors %}
                      <li>{{_('You must agree to the privacy policy.')}}</li>
                      {% endif %}
                    </ul>
                  {% endif %}

                  <div class="field field-email">{{ field_with_attrs(newsletter_form.email, placeholder=_('YOUR EMAIL HERE'))|safe }}</div>
                  <div class="field field-country">{{ newsletter_form.country|safe }}</div>
                  <div class="field field-format">{{ newsletter_form.fmt|safe }}</div>
                  <div class="field field-privacy">{{ newsletter_form.privacy|safe }}</div>
                  <div class="field field-submit"><input name="test-submit" type="submit" value="{{_('Subscribe')}}" class="button-blue" /></div>
                  <small>{{_('We will only send you Mozilla-related information.')}}</small>
                </form>
              {% else %}
              <h4>{{_('Thank you!')}}</h4>
              {% endif %}
            </section>
          </div>
        {% endif %}
>>>>>>> d41980b0

      </div>

    </div>


  </section>

{% endblock %}

{% block email_form %}{% endblock %}<|MERGE_RESOLUTION|>--- conflicted
+++ resolved
@@ -156,43 +156,7 @@
         </div>
 
 
-<<<<<<< HEAD
-        <div class="newsletter-content" id="newsletter">
-          <script>// <![CDATA[
-          document.getElementById('newsletter').id = 'page-newsletter';
-          // ]]></script>
-          <section>
-            {% if not newsletter_success %}
-              <form action="#newsletter" method="post" id="newsletter-form">
-                <input type="hidden" name="newsletter-form" value="Y" />
-                <p>{{_('Sign up for a weekly newsletter that is full of community news and contribution opportunities.')}}</p>
-                {% if newsletter_form.errors %}
-                  {{ newsletter_form.non_field_errors()|safe }}
-
-                  <ul class="errorlist">
-                    {% if newsletter_form.email.errors %}
-                    <li>{{_('Please enter a valid email address.')}}</li>
-                    {% endif %}
-
-                    {% if newsletter_form.privacy.errors %}
-                    <li>{{_('You must agree to the privacy policy.')}}</li>
-                    {% endif %}
-                  </ul>
-                {% endif %}
-
-                <div class="field field-email">{{ field_with_attrs(newsletter_form.email, placeholder=_('YOUR EMAIL HERE'))|safe }}</div>
-                <div class="field field-country">{{ newsletter_form.country|safe }}</div>
-                <div class="field field-format">{{ newsletter_form.fmt|safe }}</div>
-                <div class="field field-privacy">{{ newsletter_form.privacy|safe }}</div>
-                <div class="field field-submit"><input name="test-submit" type="submit" value="{{_('Subscribe')}}" class="button" /></div>
-                <small>{{_('We will only send you Mozilla-related information.')}}</small>
-              </form>
-            {% else %}
-            <h4>{{_('Thank you!')}}</h4>
-            {% endif %}
-          </section>
-        </div>
-=======
+
         {% if LANG.startswith('en') %}
           <div class="newsletter-content" id="newsletter">
             <script>// <![CDATA[
@@ -230,7 +194,6 @@
             </section>
           </div>
         {% endif %}
->>>>>>> d41980b0
 
       </div>
 
