{# This Source Code Form is subject to the terms of the Mozilla Public
 # License, v. 2.0. If a copy of the MPL was not distributed with this
 # file, You can obtain one at http://mozilla.org/MPL/2.0/. #}

{% extends "/mozorg/base-resp.html" %}

{% block page_title %}Home of the Mozilla Project{% endblock %}
{% block body_id %}home{% endblock %}
{% block body_class %}sand{% endblock %}

{% block extrahead %}
  {{ css('home') }}
{% endblock %}

{% block js %}
  {{ js('home') }}
  <script>
    Mozilla.Pager.AUTO_ROTATE_INTERVAL = 5000;
    (function() {
      var base = location.protocol + '//' + location.host;
      _V_.options.flash.swf = base + '/media/js/libs/video-js/video-js.swf';
      Mozilla.page.Home.closeText = '{{_('close')}}';
    })();
  </script>
{% endblock %}

{% block site_header_logo %}{% endblock %}
{% block content %}

<hgroup id="main-feature" class="huge">
  {# L10n: The Mozilla wordmark appears inline as part of this headline, so it reads as "We are Mozilla". The alt text should not be translated. #}
  <h1>{{ _('We are <img src="%(img)s" alt="Mozilla" height="92" width="348">') | format(img=media('img/home/title-wordmark.png')) }}</h1>
  <h2>{{_('Doing good is part of our code')}}</h2>
</hgroup>

<section id="firefox-promo" class="billboard">
  <h3>{{_('Different by&nbsp;Design')}}</h3>
  <!-- We intentionally don't use php_url() here because all locals
  are seeing this English page and we want them to hit their locale for firefox pages -->
  <a href="/firefox/" id="firefox-promo-link">
  <img src="{{ media('img/home/firefox.png')}}" id="promo-logo" alt="Firefox">
  </a>
  <ul class="features">
    {# L10n: Small piece of text that appears to the side of the download button on the homepage. #}
    <li><small>{{_('Proudly <br> non-profit')}}</small></li>
    {# L10n: Small piece of text that appears to the side of the download button on the homepage. #}
    <li><small>{{_('Innovating <br> for&nbsp;you')}}</small></li>
    {# L10n: Small piece of text that appears to the side of the download button on the homepage. #}
    <li><small>{{_('Fast,&nbsp;flexible, <br> secure')}}</small></li>
  </ul>

  {{ download_button('download','small') }}
</section>

<section id="home-promo" class="pager pager-with-tabs pager-auto-rotate pager-no-history">

  <div class="pager-content">

    <div class="pager-page default-page" id="promo-flicksvideo">
      <script>
        document.getElementById('promo-flicksvideo').id = 'page-promo-flicksvideo';
      </script>
      <img id="promo-flicks-keyframe" src="{{ media('img/home/promo-flicks-video-thumb.jpg') }}" alt="" tabindex="0">
      <a href="https://firefoxflicks.mozilla.org/?WT.mc_id=mofxflicks&amp;WT.mc_ev=click" class="container">
        <div class="content">
          <h3>{{_('The best of Firefox Flicks')}}</h3>
          <h4>{{_('See the amazing videos created by our amazing community.')}}</h4>
          <p class="go">{{_('Visit Firefox Flicks')}}</p>
        </div>
      </a>
      <div id="promo-flicks-overlay" class="video-overlay">
        <a class="video-visit" href="https://firefoxflicks.mozilla.org/?WT.mc_id=mofxflicks&amp;WT.mc_ev=click">{{_('Visit FirefoxFlicks.org')}}</a>
        <ul class="share-links">
          <li><a href="https://facebook.com/sharer.php?u=http%3A%2F%2Fmzl.la%2FJSGZHP&sample_rate=0.1&snippet_name=3021" class="share-facebook">{{_('Share')}}</a></li>
          <li><a href="https://twitter.com/share?url=http%3A%2F%2Fmzl.la%2FJSGZHP&text=What%20if%20companies%20tracked%20you%20offline%20like%20they%20do%20online%3F%20This%20winning%20%23Firefox%20Flicks%20video%20has%20the%20answer.%20Via%20%40Firefox&sample_rate=0.1&snippet_name=3021" class="share-twitter">{{_('Tweet')}}</a></li>
        </ul>
        <span tabindex="0" class="video-replay">{{_('Replay')}}</span>
      </div>
    </div>

    <div class="pager-page" id="promo-android">
      <script>// <![CDATA[
      document.getElementById('promo-android').id = 'page-promo-android';
      // ]]></script>
      <a href="{{ url('firefox.fx') }}?WT.mc_id=moandroid&amp;WT.mc_ev=click#mobile" class="container">
        <img src="{{ media('img/home/promo-android.jpg') }}" alt="">
        <div class="content">
<<<<<<< HEAD
=======
          {# L10n: Firefox for Android tagline. #}
>>>>>>> 4abce3da
          <h3>{{_('Fast. Smart. Safe.')}}</h3>
          <h4>{{_('Get the mobile browser that’s got your back.')}}</h4>
          <p class="go">{{_('Get Firefox for Android')}}</p>
        </div>
      </a>
    </div>

    <div class="pager-page" id="promo-firefoxos">
      <script>// <![CDATA[
      document.getElementById('promo-firefoxos').id = 'page-promo-firefoxos';
      // ]]></script>
      <a href="https://blog.mozilla.org/blog/2012/07/02/firefox-mobile-os/" class="container">
        <img src="{{ media('img/home/promo-firefoxos.jpg') }}" alt="">
        <div class="content">
          <h3>{{_('Firefox OS is coming')}}</h3>
          <h4>{{_('We’re bringing the Open Web to mobile devices.')}}</h4>
          <p class="go">{{_('Learn More')}}</p>
        </div>
      </a>
    </div>

  </div>

  <ul class="pager-tabs">
    <li><a href="#p1">●</a></li>
    <li><a href="#p2">●</a></li>
    <li><a href="#p3">●</a></li>
  </ul>

</section>

<div id="main-content">

  {% l10n home, 20130515 %}
  <section id="home-news">
    <h3>In the news</h3>
    <ul>
      <li>
        <h4><a href="https://blog.mozilla.org/blog/2012/11/28/mozilla-invests-in-everything-me/">Mozilla Invests in Everything.me to Further the Web as a Dynamic App Platform</a></h4>
      </li>
      <li>
        <h4><a href="https://blog.mozilla.org/blog/2012/11/27/offering-a-firefox-with-msn-custom-experience/">Offering a Firefox with MSN Custom Experience</a></h4>
      </li>
      <li>
        <h4><a href="https://blog.mozilla.org/blog/2012/11/21/join-the-firefox-challenge-this-holiday-season/">Join The Firefox Challenge This Holiday Season</a></h4>
      </li>
    </ul>
    <a href="http://blog.mozilla.org/" id="all-news">See all news »</a>
  </section>
  {% endl10n %}

  <section id="home-promos">
    <h3>In the know</h3>
     <ul>
      <li>
        <h4><a href="{{ url('firefoxos.firefoxos') }}">{{_('Firefox OS')}}</a></h4>
        <p>{{_('See what’s next for the mobile Web.')}}</p>
      </li>
      <li>
        <h4><a href="https://affiliates.mozilla.org/">{{_('Become an Affiliate')}}</a></h4>
        <p>{{_('Help us share Firefox with the world!')}}</p>
      </li>
      <li>
        <h4><a href="{{ url('marketplace.marketplace') }}">{{_('Mozilla Marketplace')}}</a></h4>
        <p>{{_('Launch your app on the web')}}</p>
      </li>
    </ul>
  </section>

  <section id="home-about">
    <h3>{{ _('Be a part of Mozilla') }}</h3>
    <ul>
      <li id="about-volunteer"><a href="{{ url('mozorg.contribute') }}">
        <h4>{{_('Volunteer with us')}}</h4>
        <p>{{_('Get involved in any area of the Mozilla Project.')}}</p>
      </a></li>
      <li id="about-work"><a href="http://careers.mozilla.org/">
        <h4>{{_('Work with us')}}</h4>
        <p>{{_('Apply today and love the Web for a living.')}}</p>
      </a></li>
      <li id="about-find"><a href="{{ php_url('/about/mozilla-spaces/') }}">
        <h4>{{_('Find us')}}</h4>
        <p>{{_('Contact one of our global Mozilla Spaces.')}}</p>
      </a></li>
      <li id="about-join"><a href="https://donate.mozilla.org/page/contribute/join-mozilla">
        <h4>{{_('Join us')}}</h4>
        <p>{{_('Show your support and help us build a better Web.')}}</p>
      </a></li>
      <li id="about-learn"><a href="{{ url('mozorg.about') }}">
        <h4>{{_('Learn more')}}</h4>
        <p>{{_('Get to know Mozilla a little bit better.')}}</p>
      </a></li>
    </ul>
  </section>

</div>

{% endblock %}<|MERGE_RESOLUTION|>--- conflicted
+++ resolved
@@ -85,10 +85,7 @@
       <a href="{{ url('firefox.fx') }}?WT.mc_id=moandroid&amp;WT.mc_ev=click#mobile" class="container">
         <img src="{{ media('img/home/promo-android.jpg') }}" alt="">
         <div class="content">
-<<<<<<< HEAD
-=======
           {# L10n: Firefox for Android tagline. #}
->>>>>>> 4abce3da
           <h3>{{_('Fast. Smart. Safe.')}}</h3>
           <h4>{{_('Get the mobile browser that’s got your back.')}}</h4>
           <p class="go">{{_('Get Firefox for Android')}}</p>
