--- conflicted
+++ resolved
@@ -244,13 +244,9 @@
     border-color: #b2b2b2;
     border-style: solid;
     border-width: 1px;
-<<<<<<< HEAD
     @shadow: 0 1px rgba(255,255,255,0.5);
-=======
     font-size: @smallFontSize;
     .open-sans;
-    @shadow: 0 2px 1px rgba(0,0,0,0.1) inset;
->>>>>>> 32cd6b2e
     padding: (@baseLine / 6)  (@baseLine / 3);
     .border-radius(3px);
     .box-shadow(@shadow);
